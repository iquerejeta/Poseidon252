// This Source Code Form is subject to the terms of the Mozilla Public
// License, v. 2.0. If a copy of the MPL was not distributed with this
// file, You can obtain one at http://mozilla.org/MPL/2.0/.
//
// Copyright (c) DUSK NETWORK. All rights reserved.
<<<<<<< HEAD
// Licensed under the MPL 2.0 license. See LICENSE file in the project root for details.”

use std::borrow::Borrow;
=======

>>>>>>> 4f119b8d
use std::io;

use dusk_plonk::bls12_381::Scalar as BlsScalar;
use kelvin::annotations::{Cardinality, Combine, Count};
use kelvin::{Branch, BranchMut, ByteHash, Compound, Content, Sink, Source};
use nstack::NStack;

use crate::merkle_lvl_hash::hash::*;
use crate::merkle_proof::poseidon_branch::extend_scalar;
use crate::ARITY;
use crate::{PoseidonBranch, PoseidonLevel, StorageScalar};

/// A zk-friendly datastructure to store elements
///
/// The annotation `AsRef<BlsScalar>` is expected to return the root of the tree
pub struct PoseidonTree<T, A, H>
where
    T: Content<H>,
    T: Clone,
    for<'a> &'a T: Into<StorageScalar>,
    H: ByteHash,
    for<'a> A: From<&'a T>,
    A: Content<H>,
    A: Combine<A>,
    A: Borrow<Cardinality<u64>>,
    A: Borrow<StorageScalar>,
{
    branch_depth: u16,
    inner: NStack<T, A, H>,
}

impl<T, A, H> Clone for PoseidonTree<T, A, H>
where
    T: Content<H>,
    for<'a> &'a T: Into<StorageScalar>,
    H: ByteHash,
    for<'a> A: From<&'a T>,
    A: Content<H>,
    A: Combine<A>,
    A: Borrow<Cardinality<u64>>,
    A: Borrow<StorageScalar>,
{
    fn clone(&self) -> Self {
        PoseidonTree {
            branch_depth: self.branch_depth,
            inner: self.inner.clone(),
        }
    }
}

impl<T, A, H> Content<H> for PoseidonTree<T, A, H>
where
    T: Content<H>,
    for<'a> &'a T: Into<StorageScalar>,
    H: ByteHash,
    for<'a> A: From<&'a T>,
    A: Content<H>,
    A: Combine<A>,
    A: Borrow<Cardinality<u64>>,
    A: Borrow<StorageScalar>,
{
    fn persist(&mut self, sink: &mut Sink<H>) -> io::Result<()> {
        self.branch_depth.persist(sink)?;
        self.inner.persist(sink)
    }

    fn restore(source: &mut Source<H>) -> io::Result<Self> {
        Ok(PoseidonTree {
            branch_depth: u16::restore(source)?,
            inner: NStack::restore(source)?,
        })
    }
}

impl<T, A, H> PoseidonTree<T, A, H>
where
    T: Content<H>,
    for<'a> &'a T: Into<StorageScalar>,
    H: ByteHash,
    for<'a> A: From<&'a T>,
    A: Content<H>,
    A: Combine<A>,
    A: Borrow<Cardinality<u64>>,
    A: Borrow<StorageScalar>,
{
    /// Constructs a new empty PoseidonTree
    pub fn new(depth: usize) -> Self {
        PoseidonTree {
            branch_depth: depth as u16,
            inner: Default::default(),
        }
    }

    /// Returns the scalar root-hash of the poseidon tree
    ///
    /// This includes padding the value to the correct branch length equivalent
    pub fn root(&self) -> io::Result<BlsScalar> {
        if let Some(ann) = self.inner.annotation() {
            let borrow: &StorageScalar = ann.borrow();
            let scalar: BlsScalar = borrow.clone().into();

            // FIXME, depth could be inferred from the cardinality
            if let Some(branch) = self.get(0)? {
                let depth = branch.levels().len();
                Ok(extend_scalar(scalar, self.branch_depth as usize - depth))
            } else {
                unreachable!("Annotation in empty tree")
            }
        } else {
            // empty case, use an empty level for hashing
            let leaves = [BlsScalar::zero(); ARITY + 1];
            let level = PoseidonLevel { leaves, offset: 0 };
            let root = merkle_level_hash_without_bitflags(&level);
            Ok(extend_scalar(root, self.branch_depth as usize))
        }
    }

    /// Returns a poseidon branch pointing at the specific index
    ///
    /// This includes padding the value to the correct branch length equivalent
    pub fn poseidon_branch(
        &self,
        idx: u64,
    ) -> io::Result<Option<PoseidonBranch>> {
        Ok(self.inner.get(idx)?.map(|ref branch| {
            let mut pbranch: PoseidonBranch = branch.into();
            pbranch.extend(self.branch_depth as usize);
            pbranch
        }))
    }

    /// Push a new item onto the tree
    pub fn push(&mut self, t: T) -> io::Result<u64> {
        let idx = self.inner.count();
        self.inner.push(t)?;
        Ok(idx)
    }

    /// Get a branch reference to the element at index `idx`, if any
    pub fn get(
        &self,
        idx: u64,
    ) -> io::Result<Option<Branch<NStack<T, A, H>, H>>> {
        self.inner.get(idx)
    }

    /// Get a mutable branch reference to the element at index `idx`, if any
    pub fn get_mut(
        &mut self,
        idx: u64,
    ) -> io::Result<Option<BranchMut<NStack<T, A, H>, H>>> {
        self.inner.get_mut(idx)
    }
}

#[cfg(test)]
mod test {
    use super::*;
    use crate::PoseidonAnnotation;
    use kelvin::Blake2b;

    #[test]
    fn insert() {
        let mut tree = PoseidonTree::<_, PoseidonAnnotation, Blake2b>::new(17);

        for i in 0..128u64 {
            let idx = tree.push(StorageScalar::from(i)).unwrap();
            assert_eq!(idx, i);
        }

        assert!(true)
    }
}<|MERGE_RESOLUTION|>--- conflicted
+++ resolved
@@ -3,13 +3,9 @@
 // file, You can obtain one at http://mozilla.org/MPL/2.0/.
 //
 // Copyright (c) DUSK NETWORK. All rights reserved.
-<<<<<<< HEAD
 // Licensed under the MPL 2.0 license. See LICENSE file in the project root for details.”
 
 use std::borrow::Borrow;
-=======
-
->>>>>>> 4f119b8d
 use std::io;
 
 use dusk_plonk::bls12_381::Scalar as BlsScalar;
