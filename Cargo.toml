--- conflicted
+++ resolved
@@ -10,20 +10,11 @@
 kelvin = "0.18"
 nstack = "0.4"
 lazy_static = "1.3.0"
-<<<<<<< HEAD
-hades252 = { git = "https://github.com/dusk-network/hades252", version = "0.6.0" }
- dusk-plonk = { version = "0.2.5", features = ["trace-print"] }
-rand = "0.7"
-
-[dependencies.subtle]
-version = "^2.2.1"
-default-features = false
-=======
 hades252 = { git = "https://github.com/dusk-network/hades252", version = "0.6.1" }
 dusk-plonk = "0.2.6"
->>>>>>> 1552e587
 
 [dev-dependencies]
+rand = "0.7"
 rand_core = "0.5"
 criterion = "0.3"
 
